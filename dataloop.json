--- conflicted
+++ resolved
@@ -2,13 +2,8 @@
   "displayName": "Anonymization Tools",
   "name": "anonymization-tools",
   "description": "Takes an item, a model, and a list of labels. Calls the model predict and blurs objects with the listed labels",
-<<<<<<< HEAD
-  "version": "0.1.2",
-  "scope": "project",
-=======
   "version": "0.1.3",
   "scope": "public",
->>>>>>> 6452660d
   "codebase": {
     "type": "git",
     "gitUrl": "https://github.com/dataloop-ai-apps/anonymizer.git",
